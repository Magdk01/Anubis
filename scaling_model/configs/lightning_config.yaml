seed: 42069420
experiment: debugging_runs

sampler: shadow

data:
  target: 0
<<<<<<< HEAD
  data_dir: scraped_data_450/
  max_protein_size: 450
  batch_size_train: 4
=======
  data_dir: data_random/
  max_protein_size: 2000
  batch_size_train: 1
>>>>>>> bbddba85
  batch_size_inference: 1
  num_workers: 8
  splits: [0.8, 0.1, 0.1]
  seed: ${seed}
  subset_size: null
  random_data: True

lightning_model:
  ema_decay: 0.9
  painn_kwargs:
    num_message_passing_layers: 2
    num_features: 128
    num_rbf_features: 20
    num_unique_atoms: 100
    cutoff_dist: 4.0
  prediction_kwargs:
    num_features: ${lightning_model.painn_kwargs.num_features}
    num_layers: 2
  optimizer_kwargs:
    weight_decay: 0.01
    lr: 1e-4
  lr_scheduler_kwargs:
    mode: min
    factor: 0.5
    patience: 5
    threshold: 1e-6
    threshold_mode: rel
    cooldown: 2
    min_lr: 1e-6

early_stopping:
    monitor: ema_val_loss
    patience: 30
    min_delta: 1e-6

model_checkpoint:
    filename: ${experiment}_${logger.name}_{epoch}_{val_loss:.6f}
    save_top_k: 1
    verbose: false
    monitor: val_loss
    mode: min

trainer:
  max_epochs: 50
  max_time: 02:23:30:00
  deterministic: true

logger:
  save_dir: logs/${now:%Y-%m-%d_%H-%M-%S}
  project: debugging
<<<<<<< HEAD
  name: mvin_${experiment}_random_data_${data.random_data}_time_${now:%Y-%m-%d_%H-%M-%S}
  entity: anubis
=======
  name: mvin_${experiment}_random_data_${data.random_data}_sampler_${sampler}_time_${now:%Y-%m-%d_%H-%M-%S}
  entity: anubis

shadow:
  shadow_depth: 4
  shadow_num_neighbors: 50
>>>>>>> bbddba85
<|MERGE_RESOLUTION|>--- conflicted
+++ resolved
@@ -5,15 +5,9 @@
 
 data:
   target: 0
-<<<<<<< HEAD
   data_dir: scraped_data_450/
   max_protein_size: 450
   batch_size_train: 4
-=======
-  data_dir: data_random/
-  max_protein_size: 2000
-  batch_size_train: 1
->>>>>>> bbddba85
   batch_size_inference: 1
   num_workers: 8
   splits: [0.8, 0.1, 0.1]
@@ -64,14 +58,9 @@
 logger:
   save_dir: logs/${now:%Y-%m-%d_%H-%M-%S}
   project: debugging
-<<<<<<< HEAD
-  name: mvin_${experiment}_random_data_${data.random_data}_time_${now:%Y-%m-%d_%H-%M-%S}
-  entity: anubis
-=======
   name: mvin_${experiment}_random_data_${data.random_data}_sampler_${sampler}_time_${now:%Y-%m-%d_%H-%M-%S}
   entity: anubis
 
 shadow:
   shadow_depth: 4
-  shadow_num_neighbors: 50
->>>>>>> bbddba85
+  shadow_num_neighbors: 50