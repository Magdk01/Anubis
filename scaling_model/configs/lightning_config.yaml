--- conflicted
+++ resolved
@@ -5,15 +5,9 @@
 
 data:
   target: 0
-<<<<<<< HEAD
   data_dir: scraped_data_1000/
   max_protein_size: 1000
   batch_size_train: 4
-=======
-  data_dir: data_random/
-  max_protein_size: 400
-  batch_size_train: 1
->>>>>>> 1487baa1
   batch_size_inference: 1
   num_workers: 0
   splits: [0.8, 0.1, 0.1]
