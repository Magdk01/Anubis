seed: 69
experiment: debugging_runs

sampler: baseline

data:
  target: 0
<<<<<<< HEAD
  data_dir: data_random/
  max_protein_size: 2000
  batch_size_train: 1
=======
  data_dir: scraped_data_200/
  max_protein_size: 200
  batch_size_train: 3
>>>>>>> 5b0a8400
  batch_size_inference: 1
  num_workers: 8
  splits: [0.8, 0.1, 0.1]
  seed: ${seed}
  subset_size: null
<<<<<<< HEAD
  random_data: True
  shadow_depth: 4
  shadow_num_neighbors: 50
=======
  random_data: False
>>>>>>> 5b0a8400

lightning_model:
  ema_decay: 0.9
  painn_kwargs:
    num_message_passing_layers: 3
    num_features: 128
    num_rbf_features: 20
    num_unique_atoms: 100
    cutoff_dist: 8.0
  prediction_kwargs:
    num_features: ${lightning_model.painn_kwargs.num_features}
    num_layers: 2
  optimizer_kwargs:
    weight_decay: 0.01
    lr: 5e-4
  lr_scheduler_kwargs:
    mode: min
    factor: 0.5
    patience: 5
    threshold: 1e-6
    threshold_mode: rel
    cooldown: 2
    min_lr: 1e-6

early_stopping:
    monitor: ema_val_loss
    patience: 30
    min_delta: 1e-6

model_checkpoint:
    filename: ${experiment}_${logger.name}_{epoch}_{val_loss:.6f}
    save_top_k: 1
    verbose: false
    monitor: val_loss
    mode: min

trainer:
  max_epochs: 30
  max_time: 02:23:30:00
  deterministic: true

logger:
  save_dir: logs/${now:%Y-%m-%d_%H-%M-%S}
  project: debugging
<<<<<<< HEAD
  name: eske_random_run${sampler}_${now:%Y-%m-%d_%H-%M-%S}
=======
  name: mvin_{experiment}_random_data_{data.random_data}_time_${now:%Y-%m-%d_%H-%M-%S}
>>>>>>> 5b0a8400
  entity: anubis<|MERGE_RESOLUTION|>--- conflicted
+++ resolved
@@ -5,27 +5,17 @@
 
 data:
   target: 0
-<<<<<<< HEAD
   data_dir: data_random/
   max_protein_size: 2000
   batch_size_train: 1
-=======
-  data_dir: scraped_data_200/
-  max_protein_size: 200
-  batch_size_train: 3
->>>>>>> 5b0a8400
   batch_size_inference: 1
   num_workers: 8
   splits: [0.8, 0.1, 0.1]
   seed: ${seed}
   subset_size: null
-<<<<<<< HEAD
   random_data: True
   shadow_depth: 4
   shadow_num_neighbors: 50
-=======
-  random_data: False
->>>>>>> 5b0a8400
 
 lightning_model:
   ema_decay: 0.9
@@ -70,9 +60,5 @@
 logger:
   save_dir: logs/${now:%Y-%m-%d_%H-%M-%S}
   project: debugging
-<<<<<<< HEAD
-  name: eske_random_run${sampler}_${now:%Y-%m-%d_%H-%M-%S}
-=======
-  name: mvin_{experiment}_random_data_{data.random_data}_time_${now:%Y-%m-%d_%H-%M-%S}
->>>>>>> 5b0a8400
+  name: mvin_${experiment}_random_data_${data.random_data}_sampler_${sampler}_time_${now:%Y-%m-%d_%H-%M-%S}
   entity: anubis