import os
import requests, sys
from lxml import etree
from typing import Callable, List, Optional

import torch
import pandas as pd
from torch_geometric.data import Data, InMemoryDataset

from Bio.SeqUtils.ProtParam import ProteinAnalysis
from biopandas.pdb import PandasPdb
from periodictable import elements
from tqdm import tqdm

bad_ids = [
    #    "1hje"
]


def check_duplicate_coordinates(coordinates):
    """
    Checks if any two atoms in the list share the same coordinates.
    Returns True if duplicates are found, else False.
    """
    unique_coordinates = set(coordinates)
    if len(unique_coordinates) < len(coordinates):
        return True
    else:
        return False


def get_atomic_structure(pdb_id, max_protein_size):
    try:
        ppdb = PandasPdb().read_pdb(f"data/raw/pdb_files/{pdb_id}.pdb")
        # ppdb = PandasPdb().fetch_pdb(pdb_id)
        atom = ppdb.df["ATOM"]
        if len(atom) > max_protein_size or pdb_id in bad_ids:
            return None

        if check_duplicate_coordinates(
            list(zip(atom.x_coord, atom.y_coord, atom.z_coord))
        ):
            print(pdb_id)
            return None

        structure = list(
            zip(atom.element_symbol, atom.x_coord, atom.y_coord, atom.z_coord)
        )
        return structure

    except:
        # print(pdb_id)
        return None


def get_prot_analysis(sequence):
    analysis = ProteinAnalysis(sequence)
    mw = analysis.molecular_weight()
    pI = analysis.isoelectric_point()
    instability = analysis.instability_index()
    aromaticity = analysis.aromaticity()
    gravy = analysis.gravy()
    return mw, pI, instability, aromaticity, gravy


class ProteinData(InMemoryDataset):

    def __init__(
        self,
        root: str,
        max_protein_size: int = torch.inf,
        transform: Optional[Callable] = None,
        pre_transform: Optional[Callable] = None,
        pre_filter: Optional[Callable] = None,
        force_reload: bool = False,
        data_path: str = "raw",
    ) -> None:
        self.data_path = os.path.join(root, data_path)
        self.max_protein_size = max_protein_size
        self.cutoff_dist = 3.0
        super().__init__(
            root, transform, pre_transform, pre_filter, force_reload=force_reload
        )
        self.load(self.processed_paths[0])

    @property
    def raw_file_names(self) -> List[str]:
        return ["output.xml"]

    @property
    def processed_file_names(self) -> str:
        return "data_v0.pt"

    def mean(self, target: int) -> float:
        y = torch.cat([self.get(i).y for i in range(len(self))], dim=0)
        return float(y[:, target].mean())

    def std(self, target: int) -> float:
        y = torch.cat([self.get(i).y for i in range(len(self))], dim=0)
        return float(y[:, target].std())

    def atomref(self, target: int) -> Optional[torch.Tensor]:
        """
        Only for compatibility purposes
        """
        return None

    def download(self) -> None:
        pass

    def process(self):
        chemesitry_excel = False
        target_cols = ["Alpha", "Beta"]

        if chemesitry_excel:

            df = pd.read_excel("data/raw/MonomericProteinsWithFeatures.xlsx")
            df[target_cols] = (df[target_cols] - df[target_cols].mean()) / df[
                target_cols
            ].std()
            element_translation = {el.symbol.lower(): el.number for el in elements}
            element_translation["d"] = 1
            data_list = list()
            for j, row in tqdm(df.iterrows(), total=len(df)):
                pdb_id = row.PDB
                coords = get_atomic_structure(pdb_id, self.max_protein_size)
                if coords == None:
                    continue

                name = row["PDB"]
                y = torch.tensor([row[col] for col in target_cols])
                x = torch.tensor(
                    [0.0] * 11, dtype=float
                )  # TODO: Figure out what this is

                n_atoms = len(coords)
                z = torch.empty((n_atoms), dtype=torch.long)
                pos = torch.empty((n_atoms, 3))
                for i, x in enumerate(coords):
                    z[i] = torch.tensor(
                        int(element_translation[x[0].lower()]), dtype=torch.long
                    ).view(-1, 1)
                    pos[i] = torch.tensor([x[1], x[2], x[3]])

                data = Data(x=x, z=z, pos=pos, y=y.unsqueeze(0), name=name, idx=j)
                data_list.append(data)

            self.save(data_list, self.processed_paths[0])
            
        else:
            df = pd.read_csv("data/raw/scraped_proteins_dataset_PDB_new_1000.csv")
            df[target_cols] = (df[target_cols] - df[target_cols].mean()) / df[
                target_cols
            ].std()
            element_translation = {el.symbol.lower(): el.number for el in elements}
            element_translation["d"] = 1
            data_list = list()
            for j, row in tqdm(df.iterrows(), total=len(df)):
                coords = eval(row.coords)

                name = row["PDB"]
                y = torch.tensor([row[col] for col in target_cols])
                x = torch.tensor(
                    [0.0] * 11, dtype=float
                )  # TODO: Figure out what this is

<<<<<<< HEAD
                n_atoms = len(coords)
                if n_atoms != row.atom_len:
                    print('hehe')
                if n_atoms>self.max_protein_size:
                    continue
                z = torch.empty((n_atoms), dtype=torch.long)
                pos = torch.empty((n_atoms, 3))
=======
                prot_length = len(coords)
                z = torch.empty((prot_length), dtype=torch.long)
                pos = torch.empty((prot_length, 3))
>>>>>>> bbddba85
                for i, x in enumerate(coords):
                    z[i] = torch.tensor(
                        int(element_translation[x[0].lower()]), dtype=torch.long
                    ).view(-1, 1)
                    pos[i] = torch.tensor([x[1], x[2], x[3]])

                adjecency_matrix = torch.ones(
                    prot_length, prot_length, dtype=int
                ) - torch.eye(prot_length, dtype=int)
                idx_i, idx_j = torch.block_diag(adjecency_matrix).nonzero().t()

                # Relative_positions pos_ij = pos_j - pos_i and distances
                rel_pos = pos[idx_j] - pos[idx_i]
                rel_dist = torch.linalg.vector_norm(rel_pos, dim=1)

                # Keep only edges shorter than the cutoff
                short_edges = rel_dist < self.cutoff_dist
                rel_dist = rel_dist[short_edges]

                edge_index = torch.stack([idx_i[short_edges], idx_j[short_edges]])

                data = Data(
                    z=z,
                    pos=pos,
                    y=y.unsqueeze(0),
                    name=name,
                    idx=i,
                    edge_index=edge_index,
                    num_nodes=prot_length,
                )
                data_list.append(data)
            self.save(data_list, self.processed_paths[0])<|MERGE_RESOLUTION|>--- conflicted
+++ resolved
@@ -164,19 +164,14 @@
                     [0.0] * 11, dtype=float
                 )  # TODO: Figure out what this is
 
-<<<<<<< HEAD
-                n_atoms = len(coords)
-                if n_atoms != row.atom_len:
+                prot_length = len(coords)
+                if prot_length != row.atom_len:
                     print('hehe')
-                if n_atoms>self.max_protein_size:
+                if prot_length>self.max_protein_size:
                     continue
-                z = torch.empty((n_atoms), dtype=torch.long)
-                pos = torch.empty((n_atoms, 3))
-=======
-                prot_length = len(coords)
+
                 z = torch.empty((prot_length), dtype=torch.long)
                 pos = torch.empty((prot_length, 3))
->>>>>>> bbddba85
                 for i, x in enumerate(coords):
                     z[i] = torch.tensor(
                         int(element_translation[x[0].lower()]), dtype=torch.long
